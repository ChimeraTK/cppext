--- conflicted
+++ resolved
@@ -76,25 +76,6 @@
 set(ENV{PKG_CONFIG_PATH} $ENV{PKG_CONFIG_PATH}:/export/doocs/lib/pkgconfig)
 message("Using PKG_CONFIG_PATH=$ENV{PKG_CONFIG_PATH}")
 
-<<<<<<< HEAD
-# Work-around #1: Link explicitly against tinemt because libDOOCSapi links against it
-# but we usually don't have $DOOCS_DIR in ld.so search path and the meson build process
-# does not set a rpath (rt #979328)
-#
-# Work-around #2: dev-libtine is missing the pkg-config file so use find-library if
-# pkg-config fails, otherwise append it to DOOCS_FIND_COMPONENTS (rt #979516)
-pkg_check_modules(tinemt tinemt)
-if(tinemt_FOUND)
-    list(APPEND DOOCS_FIND_COMPONENTS tinemt)
-else()
-    find_library(TINEMTLIB tinemt REQUIRED)
-endif()
-set(ENV{PKG_CONFIG_PATH} $ENV{PKG_CONFIG_PATH}:/export/doocs/lib/pkgconfig)
-message("Using PKG_CONFIG_PATH=$ENV{PKG_CONFIG_PATH}")
-pkg_check_modules(DOOCS REQUIRED ${DOOCS_FIND_COMPONENTS})
-
-=======
->>>>>>> 083b447a
 pkg_check_modules(DOOCS REQUIRED ${DOOCS_FIND_COMPONENTS})
 
 string(REPLACE ";" " " DOOCS_CFLAGS "${DOOCS_CFLAGS}")
