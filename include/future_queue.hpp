--- conflicted
+++ resolved
@@ -133,9 +133,6 @@
     template<typename T>
     friend class future_queue;
 
-    template<typename T>
-    friend class future_queue;
-
 };
 
 // Intermediate class to break self-dependency in the implementation of when_any.
@@ -245,12 +242,6 @@
     }
 
     friend void atomic_store(no_when_any_future_queue<T>* p, no_when_any_future_queue<T> r) {
-<<<<<<< HEAD
-      atomic_store(&(p->d_ptr), r->d_ptr);
-    }
-};
-
-=======
       atomic_store(&(p->d_ptr), r.d_ptr);
     }
 
@@ -263,7 +254,6 @@
 // is empty. This is similiar like using a lockfree queue of futures but has better performance. In addition the queue
 // allows the sender to overwrite the last written element in case the queue is full. The receiver can also use the
 // function wait_any() to wait until any of the given future_queues is not empty.
->>>>>>> 7d3cfbb5
 template<typename T>
 class future_queue : public no_when_any_future_queue<T> {
 
@@ -361,12 +351,9 @@
       pop_wait(t);
     }
 
-<<<<<<< HEAD
-=======
     template<typename ITERABLE_TYPE>
     friend future_queue<size_t> when_any(ITERABLE_TYPE listOfQueues);
 
->>>>>>> 7d3cfbb5
 };
 
 // Return a future_queue which will receive the future_queue_base::id_t of each queue in listOfQueues when the
@@ -402,13 +389,9 @@
     // Distribute the pointer to the notification queue to all participating queues
     size_t index = 0;
     for(auto &queue : listOfQueues) {
-<<<<<<< HEAD
-      atomic_store(&(queue.d->notifyerQueue), notifyerQueue);
-=======
       typedef typename std::remove_reference<decltype(queue)>::type::shared_state shared_state_type;
       auto *shared_state = static_cast<shared_state_type*>(queue.d);
       atomic_store(&(shared_state->notifyerQueue), notifyerQueue);
->>>>>>> 7d3cfbb5
       // at this point, queue.notifyerQueue_previousData will no longer be modified by the sender side
       size_t nPreviousValues = shared_state->notifyerQueue_previousData;
       queue.d->when_any_index = index;
