--- conflicted
+++ resolved
@@ -77,8 +77,6 @@
   set(COMPONENT_DIRS ${COMPONENT_DIRS} DOOCS_DIR_daqreader)
 endif()
 
-<<<<<<< HEAD
-=======
 if (";${DOOCS_FIND_COMPONENTS};" MATCHES ";eqdaqdatalib;")
   FIND_PATH(DOOCS_DIR_eqdaqdatalib libDAQsvrutil.so
     ${DOOCS_DIR}
@@ -87,15 +85,10 @@
   set(COMPONENT_DIRS ${COMPONENT_DIRS} DOOCS_DIR_eqdaqdatalib)
 endif()
 
->>>>>>> 839d8648
 #This is for the transition only. The logic is not bullet proof, but in almost all cases
 #if there is libgul14.so, it means DOOCS brought it and needs it.
 FIND_LIBRARY(LIB_GULOLD libgul.so ${DOOCS_DIR})
 FIND_LIBRARY(LIB_GUL14 libgul14.so ${DOOCS_DIR})
-<<<<<<< HEAD
-message("LIB_GULOLD ${LIB_GULOLD} , LIB_GUL14 ${LIB_GUL14}")
-=======
->>>>>>> 839d8648
 if ("${LIB_GUL14}" MATCHES "LIB_GUL14-NOTFOUND")
   set(LIB_GUL "gul")
 else()
